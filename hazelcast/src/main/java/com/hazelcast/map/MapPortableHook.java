--- conflicted
+++ resolved
@@ -68,11 +68,8 @@
     public static final int TXN_REQUEST = 41;
     public static final int TXN_REQUEST_WITH_SQL_QUERY = 42;
     public static final int EXECUTE_WITH_PREDICATE = 43;
-<<<<<<< HEAD
     public static final int REMOVE_ENTRY_LISTENER = 44;
-=======
-    public static final int EXECUTE_ON_KEYS = 44;
->>>>>>> 708107b9
+    public static final int EXECUTE_ON_KEYS = 45;
 
     public int getFactoryId() {
         return F_ID;
@@ -80,12 +77,7 @@
 
     public PortableFactory createFactory() {
         return new PortableFactory() {
-<<<<<<< HEAD
-            final ConstructorFunction<Integer, Portable> constructors[] = new ConstructorFunction[REMOVE_ENTRY_LISTENER + 1];
-=======
             final ConstructorFunction<Integer, Portable> constructors[] = new ConstructorFunction[EXECUTE_ON_KEYS + 1];
->>>>>>> 708107b9
-
             {
                 constructors[GET] = new ConstructorFunction<Integer, Portable>() {
                     public Portable createNew(Integer arg) {
