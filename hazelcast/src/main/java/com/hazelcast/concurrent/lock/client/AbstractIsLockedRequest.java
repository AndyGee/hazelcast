--- conflicted
+++ resolved
@@ -71,23 +71,13 @@
         return LockService.SERVICE_NAME;
     }
 
-<<<<<<< HEAD
     public void write(PortableWriter writer) throws IOException {
-=======
-    @Override
-    public void writePortable(PortableWriter writer) throws IOException {
->>>>>>> 708107b9
         writer.writeInt("tid", threadId);
         ObjectDataOutput out = writer.getRawDataOutput();
         key.writeData(out);
     }
 
-<<<<<<< HEAD
     public void read(PortableReader reader) throws IOException {
-=======
-    @Override
-    public void readPortable(PortableReader reader) throws IOException {
->>>>>>> 708107b9
         threadId = reader.readInt("tid");
         ObjectDataInput in = reader.getRawDataInput();
         key = new Data();
