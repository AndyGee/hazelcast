--- conflicted
+++ resolved
@@ -92,12 +92,8 @@
     public QueueContainer getOrCreateContainer(final String name, boolean fromBackup) throws Exception {
         QueueContainer container = containerMap.get(name);
         if (container == null) {
-<<<<<<< HEAD
-            container = new QueueContainer(name, nodeEngine, this);
-=======
-            container = new QueueContainer(name, nodeEngine.getConfig().getQueueConfig(name),
-                    nodeEngine, this);
->>>>>>> 41552a66
+            container = new QueueContainer(name, nodeEngine.getConfig().getQueueConfig(name), nodeEngine, this);
+
             QueueContainer existing = containerMap.putIfAbsent(name, container);
             if (existing != null) {
                 container = existing;
