/*
 * Copyright (c) 2008-2013, Hazelcast, Inc. All Rights Reserved.
 *
 * Licensed under the Apache License, Version 2.0 (the "License");
 * you may not use this file except in compliance with the License.
 * You may obtain a copy of the License at
 *
 * http://www.apache.org/licenses/LICENSE-2.0
 *
 * Unless required by applicable law or agreed to in writing, software
 * distributed under the License is distributed on an "AS IS" BASIS,
 * WITHOUT WARRANTIES OR CONDITIONS OF ANY KIND, either express or implied.
 * See the License for the specific language governing permissions and
 * limitations under the License.
 */

package com.hazelcast.queue;

import com.hazelcast.config.QueueConfig;
import com.hazelcast.config.QueueStoreConfig;
import com.hazelcast.core.HazelcastException;
import com.hazelcast.logging.ILogger;
import com.hazelcast.monitor.impl.LocalQueueStatsImpl;
import com.hazelcast.nio.ObjectDataInput;
import com.hazelcast.nio.ObjectDataOutput;
import com.hazelcast.nio.serialization.Data;
import com.hazelcast.nio.serialization.IdentifiedDataSerializable;
import com.hazelcast.spi.NodeEngine;
import com.hazelcast.transaction.TransactionException;
import com.hazelcast.util.Clock;

import java.io.IOException;
import java.util.*;

/**
 * User: ali
 * Date: 11/22/12
 * Time: 11:00 AM
 */
public class QueueContainer implements IdentifiedDataSerializable {

    private LinkedList<QueueItem> itemQueue = null;
    private HashMap<Long, QueueItem> backupMap = null;
    private final Map<Long, TxQueueItem> txMap = new HashMap<Long, TxQueueItem>();
    private final HashMap<Long, Data> dataMap = new HashMap<Long, Data>();

    private QueueConfig config;
    private QueueStoreWrapper store;
    private NodeEngine nodeEngine;
    private QueueService service;
    private ILogger logger;

    private long idGenerator = 0;

    private final QueueWaitNotifyKey pollWaitNotifyKey;
    private final QueueWaitNotifyKey offerWaitNotifyKey;

    private String name;

    private long minAge = Long.MAX_VALUE;

    private long maxAge = Long.MIN_VALUE;

    private long totalAge;

    private long totalAgedCount;

    private boolean isEvictionScheduled = false;


    public QueueContainer(String name) {
        this.name = name;
        pollWaitNotifyKey = new QueueWaitNotifyKey(name, "poll");
        offerWaitNotifyKey = new QueueWaitNotifyKey(name, "offer");
    }


    public QueueContainer(String name, QueueConfig config, NodeEngine nodeEngine, QueueService service) throws Exception {
        this(name);
        setConfig(config, nodeEngine, service);
    }

    public void init(boolean fromBackup){
        if (!fromBackup && store.isEnabled()) {
            Set<Long> keys = store.loadAllKeys();
            if (keys != null) {
                for (Long key : keys) {
                    QueueItem item = new QueueItem(this, key, null);
                    getItemQueue().offer(item);
                    nextId();
                }
            }
        }
    }

    //TX Methods

    public boolean txnEnsureReserve(long itemId) {
        if (txMap.get(itemId) == null) {
            throw new TransactionException("No reserve for itemId: " + itemId);
        }
        return true;
    }

    //TX Poll
    public QueueItem txnPollReserve(long reservedOfferId, String transactionId) {
        QueueItem item = getItemQueue().poll();
        if (item == null) {
            TxQueueItem txItem = txMap.remove(reservedOfferId);
            if (txItem == null){
                return null;
            }
            item = new QueueItem(this, txItem.getItemId(), txItem.getData());
            return item;
        }
        if (store.isEnabled() && item.getData() == null) {
            try {
                load(item);
            } catch (Exception e) {
                throw new HazelcastException(e);
            }
        }
        txMap.put(item.getItemId(), new TxQueueItem(item).setPollOperation(true).setTransactionId(transactionId));
        return item;
    }

    public boolean txnPollBackupReserve(long itemId, String transactionId) {
        QueueItem item = getBackupMap().remove(itemId);
        if (item == null) {
            throw new TransactionException("Backup reserve failed: " + itemId);
        }
        txMap.put(itemId, new TxQueueItem(item).setPollOperation(true).setTransactionId(transactionId));
        return true;
    }

    public Data txnCommitPoll(long itemId) {
        final Data result = txnCommitPollBackup(itemId);
        scheduleEvictionIfEmpty();
        return result;
    }

    public Data txnCommitPollBackup(long itemId) {
        TxQueueItem item = txMap.remove(itemId);
        if (item == null) {
            logger.warning("txnCommitPoll operation-> No txn item for itemId: " + itemId);
            return null;
        }
        if (store.isEnabled()) {
            try {
                store.delete(item.getItemId());
<<<<<<< HEAD
            } catch (Exception e) {
                logger.severe("Error during store delete: " + item.getItemId() + ", message: " + e.getMessage());
=======
            } catch (Exception ignored) {
                logger.severe("Deleting while commit poll backup, itemId" + item.getItemId(), ignored);
>>>>>>> 0004fd3f
            }
        }
        return item.getData();
    }

    public boolean txnRollbackPoll(long itemId, boolean backup) {
        QueueItem item = txMap.remove(itemId);
        if (item == null) {
            logger.warning("No txn item for itemId: " + itemId);
            return false;
        }
        if (!backup) {
            getItemQueue().offerFirst(item);
        }
        return true;
    }

    //TX Offer
    public long txnOfferReserve(String transactionId) {
        TxQueueItem item = new TxQueueItem(this, nextId(), null).setTransactionId(transactionId).setPollOperation(false);
        txMap.put(item.getItemId(), item);
        return item.getItemId();
    }

    public void txnOfferBackupReserve(long itemId, String transactionId) {
        QueueItem item = new QueueItem(this, itemId, null);
        Object o = txMap.put(itemId, new TxQueueItem(item).setPollOperation(false).setTransactionId(transactionId));
        if (o != null) {
            logger.severe("txnOfferBackupReserve operation-> Item exists already at txMap for itemId: " + itemId);
        }
    }

    public boolean txnCommitOffer(long itemId, Data data, boolean backup) {
        QueueItem item = txMap.remove(itemId);
        if (item == null && !backup) {
            throw new TransactionException("No reserve :" + itemId);
        } else if (item == null) {
            item = new QueueItem(this, itemId, data);
        }
        item.setData(data);
        if (!backup) {
            getItemQueue().offer(item);
        }
        else{
            getBackupMap().put(itemId, item);
        }
        if (store.isEnabled()) {
            try {
                store.store(item.getItemId(), data);
            } catch (Exception e) {
                e.printStackTrace();
            }
        }
        return true;
    }

    public boolean txnRollbackOffer(long itemId) {
        final boolean result = txnRollbackOfferBackup(itemId);
        scheduleEvictionIfEmpty();
        return result;
    }

    public boolean txnRollbackOfferBackup(long itemId) {
        QueueItem item = txMap.remove(itemId);
        if (item == null) {
            logger.warning("txnRollbackOffer operation-> No txn item for itemId: " + itemId);
            return false;
        }
        return true;
    }
    //TX Methods Ends


    public long offer(Data data) {
        QueueItem item = new QueueItem(this, nextId(), null);
        if (store.isEnabled()) {
            try {
                store.store(item.getItemId(), data);
            } catch (Exception e) {
                throw new HazelcastException(e);
            }
        }
        if (!store.isEnabled() || store.getMemoryLimit() > getItemQueue().size()) {
            item.setData(data);
        }
        getItemQueue().offer(item);
        return item.getItemId();
    }

    public void offerBackup(Data data, long itemId) {
        QueueItem item = new QueueItem(this, itemId, null);
        if (!store.isEnabled() || store.getMemoryLimit() > getItemQueue().size()) {
            item.setData(data);
        }
        getBackupMap().put(itemId, item);
    }

    public Map<Long, Data> addAll(Collection<Data> dataList) {
        Map<Long, Data> map = new HashMap<Long, Data>(dataList.size());
        for (Data data : dataList) {
            QueueItem item = new QueueItem(this, nextId(), null);
            if (!store.isEnabled() || store.getMemoryLimit() > getItemQueue().size()) {
                item.setData(data);
            }
            getItemQueue().offer(item);
            map.put(item.getItemId(), data);
        }
        if (store.isEnabled()) {
            try {
                store.storeAll(map);
            } catch (Exception e) {
                for (int i = 0; i < dataList.size(); i++) {
                    getItemQueue().poll();
                }
                throw new HazelcastException(e);
            }
        }
        return map;
    }

    public void addAllBackup(Map<Long, Data> dataMap) {
        for (Map.Entry<Long, Data> entry : dataMap.entrySet()) {
            QueueItem item = new QueueItem(this, entry.getKey(), null);
            if (!store.isEnabled() || store.getMemoryLimit() > getItemQueue().size()) {
                item.setData(entry.getValue());
            }
            getBackupMap().put(item.getItemId(), item);
        }
    }

    public QueueItem peek() {
        QueueItem item = getItemQueue().peek();
        if (item == null) {
            return null;
        }
        if (store.isEnabled() && item.getData() == null) {
            try {
                load(item);
            } catch (Exception e) {
                throw new HazelcastException(e);
            }
        }
        return item;
    }

    public QueueItem poll() {
        QueueItem item = peek();
        if (item == null) {
            return null;
        }
        if (store.isEnabled()) {
            try {
                store.delete(item.getItemId());
            } catch (Exception e) {
                throw new HazelcastException(e);
            }
        }
        getItemQueue().poll();
        age(item, Clock.currentTimeMillis());
        scheduleEvictionIfEmpty();
        return item;
    }

    public void pollBackup(long itemId) {
        QueueItem item = getBackupMap().remove(itemId);
        if (item != null) {
            age(item, Clock.currentTimeMillis());//For Stats
        }
    }

    public Map<Long, Data> drain(int maxSize) {
        if (maxSize < 0 || maxSize > getItemQueue().size()) {
            maxSize = getItemQueue().size();
        }
        LinkedHashMap<Long, Data> map = new LinkedHashMap<Long, Data>(maxSize);
        Iterator<QueueItem> iter = getItemQueue().iterator();
        for (int i = 0; i < maxSize; i++) {
            QueueItem item = iter.next();
            if (store.isEnabled() && item.getData() == null) {
                try {
                    load(item);
                } catch (Exception e) {
                    throw new HazelcastException(e);
                }
            }
            map.put(item.getItemId(), item.getData());
        }
        if (store.isEnabled()) {
            try {
                store.deleteAll(map.keySet());
            } catch (Exception e) {
                throw new HazelcastException(e);
            }
        }
        long current = Clock.currentTimeMillis();
        for (int i = 0; i < maxSize; i++) {
            QueueItem item = getItemQueue().poll();
            age(item, current); //For Stats
        }
        scheduleEvictionIfEmpty();
        return map;
    }

    public void drainFromBackup(Set<Long> itemIdSet) {
        for (Long itemId : itemIdSet) {
            pollBackup(itemId);
        }
        dataMap.clear();
    }

    public int size() {
        return Math.min(config.getMaxSize(),getItemQueue().size());
    }

    public int backupSize(){
        return getBackupMap().size();
    }

    public Map<Long, Data> clear() {
        long current = Clock.currentTimeMillis();
        LinkedHashMap<Long, Data> map = new LinkedHashMap<Long, Data>(getBackupMap().size());
        for (QueueItem item : getBackupMap().values()) {
            map.put(item.getItemId(), item.getData());
            age(item, current); // For stats
        }
        if (store.isEnabled()) {
            try {
                store.deleteAll(map.keySet());
            } catch (Exception e) {
                throw new HazelcastException(e);
            }
        }
        getItemQueue().clear();
        dataMap.clear();
        scheduleEvictionIfEmpty();
        return map;
    }

    public void clearBackup(Set<Long> itemIdSet) {
        drainFromBackup(itemIdSet);
    }

    /**
     * iterates all items, checks equality with data
     * This method does not trigger store load.
     */
    public long remove(Data data) {
        Iterator<QueueItem> iter = getItemQueue().iterator();
        while (iter.hasNext()) {
            QueueItem item = iter.next();
            if (data.equals(item.getData())) {
                if (store.isEnabled()) {
                    try {
                        store.delete(item.getItemId());
                    } catch (Exception e) {
                        throw new HazelcastException(e);
                    }
                }
                iter.remove();
                age(item, Clock.currentTimeMillis()); //For Stats
                scheduleEvictionIfEmpty();
                return item.getItemId();
            }
        }
        return -1;
    }

    public void removeBackup(long itemId) {
        getBackupMap().remove(itemId);
    }

    /**
     * This method does not trigger store load.
     */
    public boolean contains(Collection<Data> dataSet) {
        for (Data data : dataSet) {
            boolean contains = false;
            for (QueueItem item : getItemQueue()) {
                if (item.getData() != null && item.getData().equals(data)){
                    contains = true;
                    break;
                }
            }
            if (!contains){
                return false;
            }
        }
        return true;
    }

    /**
     * This method triggers store load.
     */
    public List<Data> getAsDataList() {
        List<Data> dataList = new ArrayList<Data>(getItemQueue().size());
        for (QueueItem item : getItemQueue()) {
            if (store.isEnabled() && item.getData() == null) {
                try {
                    load(item);
                } catch (Exception e) {
                    throw new HazelcastException(e);
                }
            }
            dataList.add(item.getData());
        }
        return dataList;
    }

    /**
     * This method triggers store load
     */
    public Map<Long, Data> compareAndRemove(Collection<Data> dataList, boolean retain) {
        LinkedHashMap<Long, Data> map = new LinkedHashMap<Long, Data>();
        for (QueueItem item : getItemQueue()) {
            if (item.getData() == null && store.isEnabled()) {
                try {
                    load(item);
                } catch (Exception e) {
                    throw new HazelcastException(e);
                }
            }
            boolean contains = dataList.contains(item.getData());
            if ((retain && !contains) || (!retain && contains)) {
                map.put(item.getItemId(), item.getData());
            }
        }
        if (map.size() > 0) {
            if (store.isEnabled()) {
                try {
                    store.deleteAll(map.keySet());
                } catch (Exception e) {
                    throw new HazelcastException(e);
                }
            }
            Iterator<QueueItem> iter = getItemQueue().iterator();
            while (iter.hasNext()) {
                QueueItem item = iter.next();
                if (map.containsKey(item.getItemId())) {
                    iter.remove();
                    age(item, Clock.currentTimeMillis());//For Stats
                }
            }
            scheduleEvictionIfEmpty();
        }
        return map;
    }

    public void compareAndRemoveBackup(Set<Long> itemIdSet) {
        drainFromBackup(itemIdSet);
    }

    private void load(QueueItem item) throws Exception {
        int bulkLoad = store.getBulkLoad();
        bulkLoad = Math.min(getItemQueue().size(), bulkLoad);
        if (bulkLoad == 1) {
            item.setData(store.load(item.getItemId()));
        } else if (bulkLoad > 1) {
            ListIterator<QueueItem> iter = getItemQueue().listIterator();
            HashSet<Long> keySet = new HashSet<Long>(bulkLoad);
            for (int i = 0; i < bulkLoad; i++) {
                keySet.add(iter.next().getItemId());
            }
            Map<Long, Data> values = store.loadAll(keySet);
            dataMap.putAll(values);
            item.setData(getDataFromMap(item.getItemId()));
        }
    }

    public boolean hasEnoughCapacity() {
        return hasEnoughCapacity(1);
    }

    public boolean hasEnoughCapacity(int delta) {
        return (getItemQueue().size() + delta) <= config.getMaxSize();
    }

    LinkedList<QueueItem> getItemQueue() {
        if (itemQueue == null) {
            itemQueue = new LinkedList<QueueItem>();
            if (backupMap != null && !backupMap.isEmpty()) {
                List<QueueItem> values = new ArrayList<QueueItem>(backupMap.values());
                Collections.sort(values);
                itemQueue.addAll(values);
                backupMap.clear();
                backupMap = null;
            }
        }
        return itemQueue;
    }

    Map<Long, QueueItem> getBackupMap(){
        if (backupMap == null){
            backupMap = new HashMap<Long, QueueItem>();
            if (itemQueue != null){
                for (QueueItem item: itemQueue){
                    backupMap.put(item.getItemId(), item);
                }
                itemQueue.clear();
                itemQueue = null;
            }
        }
        return backupMap;
    }



    public Data getDataFromMap(long itemId) {
        return dataMap.remove(itemId);
    }

    public void setConfig(QueueConfig config, NodeEngine nodeEngine, QueueService service) {
        this.nodeEngine = nodeEngine;
        this.service = service;
        logger = nodeEngine.getLogger(QueueContainer.class);
        store = new QueueStoreWrapper(nodeEngine.getSerializationService());
        this.config = new QueueConfig(config);
        QueueStoreConfig storeConfig = config.getQueueStoreConfig();
        store.setConfig(storeConfig);
    }

    long nextId() {
        return idGenerator++;
    }

    void setId(long itemId) {
        idGenerator = Math.max(itemId+1, idGenerator);
    }

    public QueueWaitNotifyKey getPollWaitNotifyKey() {
        return pollWaitNotifyKey;
    }

    public QueueWaitNotifyKey getOfferWaitNotifyKey() {
        return offerWaitNotifyKey;
    }

    public QueueConfig getConfig() {
        return config;
    }

    private void age(QueueItem item, long currentTime) {
        long elapsed = currentTime - item.getCreationTime();
        if (elapsed <= 0) {
            return;//elapsed time can not be a negative value, a system clock problem maybe. ignored
        }
        totalAgedCount++;
        totalAge += elapsed;

        minAge = Math.min(minAge, elapsed);
        maxAge = Math.max(maxAge, elapsed);
    }

    public void setStats(LocalQueueStatsImpl stats) {
        stats.setMinAge(minAge);
        stats.setMaxAge(maxAge);
        long totalAgedCountVal = Math.max(totalAgedCount, 1);
        stats.setAveAge(totalAge / totalAgedCountVal);
    }

    private void scheduleEvictionIfEmpty(){
        final int emptyQueueTtl = config.getEmptyQueueTtl();
        if (emptyQueueTtl < 0){
            return;
        }
        if(getItemQueue().isEmpty() && txMap.isEmpty() && !isEvictionScheduled ){
            if (emptyQueueTtl == 0){
                nodeEngine.getProxyService().destroyDistributedObject(QueueService.SERVICE_NAME, name);
            } else if (emptyQueueTtl > 0){
                service.scheduleEviction(name, emptyQueueTtl*1000);
                isEvictionScheduled = true;
            }
        }
    }

    public void cancelEvictionIfExists(){
        if (isEvictionScheduled){
            service.cancelEviction(name);
            isEvictionScheduled = false;
        }
    }

    public boolean isEvictable(){
        return getItemQueue().isEmpty() && txMap.isEmpty();
    }

    public void rollbackTransaction(String transactionId){
        final Iterator<TxQueueItem> iterator = txMap.values().iterator();

        while (iterator.hasNext()){
            final TxQueueItem item = iterator.next();
            if (transactionId.equals(item.getTransactionId())){
                iterator.remove();
                if (item.isPollOperation()){
                    getItemQueue().offerFirst(item);
                }
            }
        }
    }

    public void writeData(ObjectDataOutput out) throws IOException {
        out.writeUTF(name);
        out.writeInt(getItemQueue().size());
        for (QueueItem item : getItemQueue()) {
            item.writeData(out);
        }
        out.writeInt(txMap.size());
        for (TxQueueItem item : txMap.values()) {
            item.writeData(out);
        }
    }

    public void readData(ObjectDataInput in) throws IOException {
        name = in.readUTF();
        int size = in.readInt();
        for (int j = 0; j < size; j++) {
            QueueItem item = new QueueItem(this, -1, null);
            item.readData(in);
            getItemQueue().offer(item);
            setId(item.getItemId());
        }
        int txSize = in.readInt();
        for (int j = 0; j < txSize; j++) {
            TxQueueItem item = new TxQueueItem(this, -1, null);
            item.readData(in);
            txMap.put(item.getItemId(), item);
            setId(item.getItemId());
        }
    }

    public void destroy(){
        if (itemQueue != null){
            itemQueue.clear();
        }
        if (backupMap != null){
            backupMap.clear();
        }
        txMap.clear();
        dataMap.clear();
    }

    public int getFactoryId() {
        return QueueDataSerializerHook.F_ID;
    }

    public int getId() {
        return QueueDataSerializerHook.QUEUE_CONTAINER;
    }
}<|MERGE_RESOLUTION|>--- conflicted
+++ resolved
@@ -148,13 +148,8 @@
         if (store.isEnabled()) {
             try {
                 store.delete(item.getItemId());
-<<<<<<< HEAD
-            } catch (Exception e) {
-                logger.severe("Error during store delete: " + item.getItemId() + ", message: " + e.getMessage());
-=======
-            } catch (Exception ignored) {
-                logger.severe("Deleting while commit poll backup, itemId" + item.getItemId(), ignored);
->>>>>>> 0004fd3f
+            } catch (Exception e) {
+                logger.severe("Error during store delete: " + item.getItemId(), e);
             }
         }
         return item.getData();
