--- conflicted
+++ resolved
@@ -94,18 +94,15 @@
 
     static final int KILO_BYTE = 1024;
 
-<<<<<<< HEAD
     private static final int TIMEOUT_PLUS = 2000;
+    private static final int RETRY_COUNT = 20;
 
     final int connectionTimeout;
     final int heartBeatInterval;
     final int maxFailedHeartbeatCount;
-=======
     private static final ILogger LOGGER = Logger.getLogger(ClientConnectionManagerImpl.class);
 
-    private int retryCount = 20;
     private final ConcurrentMap<Address, Object> connectionLockMap = new ConcurrentHashMap<Address, Object>();
->>>>>>> eb91ac48
 
     private final AtomicInteger connectionIdGen = new AtomicInteger();
     private final HazelcastClient client;
@@ -115,10 +112,6 @@
     private final IOSelector inSelector;
     private final IOSelector outSelector;
     private final boolean smartRouting;
-<<<<<<< HEAD
-=======
-    private volatile Address ownerConnectionAddress;
->>>>>>> eb91ac48
     private final Object ownerConnectionLock = new Object();
     private volatile ClientConnection ownerConnection = null;
 
@@ -298,7 +291,7 @@
         Authenticator authenticator = new ClusterAuthenticator();
         int count = 0;
         IOException lastError = null;
-        while (count < retryCount) {
+        while (count < RETRY_COUNT) {
             try {
                 if (target == null || !isMember(target)) {
                     Address address = getAddressFromLoadBalancer();
@@ -658,7 +651,7 @@
         final MemberImpl member = (MemberImpl) event.getMember();
         final Address address = member.getAddress();
         if (address == null) {
-            logger.warning("Member's address is null " + member);
+            LOGGER.warning("Member's address is null " + member);
             return;
         }
         final ClientConnection clientConnection = connections.get(address);
