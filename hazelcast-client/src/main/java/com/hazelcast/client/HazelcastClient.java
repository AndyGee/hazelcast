/*
 * Copyright (c) 2008-2013, Hazelcast, Inc. All Rights Reserved.
 *
 * Licensed under the Apache License, Version 2.0 (the "License");
 * you may not use this file except in compliance with the License.
 * You may obtain a copy of the License at
 *
 * http://www.apache.org/licenses/LICENSE-2.0
 *
 * Unless required by applicable law or agreed to in writing, software
 * distributed under the License is distributed on an "AS IS" BASIS,
 * WITHOUT WARRANTIES OR CONDITIONS OF ANY KIND, either express or implied.
 * See the License for the specific language governing permissions and
 * limitations under the License.
 */

package com.hazelcast.client;

import com.hazelcast.client.config.ClientConfig;
import com.hazelcast.client.config.XmlClientConfigBuilder;
import com.hazelcast.client.impl.HazelcastClientInstanceImpl;
import com.hazelcast.client.impl.HazelcastClientProxy;
import com.hazelcast.core.HazelcastInstance;
<<<<<<< HEAD
import com.hazelcast.core.IAtomicLong;
import com.hazelcast.core.IAtomicReference;
import com.hazelcast.core.ICountDownLatch;
import com.hazelcast.core.IExecutorService;
import com.hazelcast.core.IList;
import com.hazelcast.core.ILock;
import com.hazelcast.core.IMap;
import com.hazelcast.core.IQueue;
import com.hazelcast.core.ISemaphore;
import com.hazelcast.core.ISet;
import com.hazelcast.core.ITopic;
import com.hazelcast.core.IdGenerator;
import com.hazelcast.core.LifecycleService;
import com.hazelcast.core.MultiMap;
import com.hazelcast.core.PartitionService;
import com.hazelcast.core.ReplicatedMap;
import com.hazelcast.executor.impl.DistributedExecutorService;
import com.hazelcast.instance.OutOfMemoryErrorDispatcher;
import com.hazelcast.logging.ILogger;
import com.hazelcast.logging.Logger;
import com.hazelcast.logging.LoggingService;
import com.hazelcast.map.impl.MapService;
import com.hazelcast.mapreduce.JobTracker;
import com.hazelcast.mapreduce.impl.MapReduceService;
import com.hazelcast.multimap.impl.MultiMapService;
import com.hazelcast.nio.serialization.Data;
import com.hazelcast.nio.serialization.SerializationService;
import com.hazelcast.queue.impl.QueueService;
import com.hazelcast.replicatedmap.impl.ReplicatedMapService;
import com.hazelcast.spi.impl.SerializableCollection;
import com.hazelcast.topic.impl.TopicService;
import com.hazelcast.transaction.TransactionContext;
import com.hazelcast.transaction.TransactionException;
import com.hazelcast.transaction.TransactionOptions;
import com.hazelcast.transaction.TransactionalTask;
import com.hazelcast.util.EmptyStatement;
import com.hazelcast.util.ExceptionUtil;
import com.hazelcast.util.ServiceLoader;

import java.util.Collection;
import java.util.Collections;
import java.util.Iterator;
=======
import com.hazelcast.instance.OutOfMemoryErrorDispatcher;
import com.hazelcast.util.EmptyStatement;

import java.util.Collection;
import java.util.Collections;
import java.util.HashSet;
>>>>>>> 3da1d16e
import java.util.concurrent.ConcurrentHashMap;
import java.util.concurrent.ConcurrentMap;

/**
 * The HazelcastClient is comparable to the {@link com.hazelcast.core.Hazelcast} class and provides the ability
 * the create and manage Hazelcast clients. Hazelcast clients are {@link HazelcastInstance} implementations, so
 * in most cases most of the code is unaware of talking to a cluster member or a client.
 * <p/>
 * <h1>Smart vs dumb clients</h1>
 * Hazelcast Client enables you to do all Hazelcast operations without being a member of the cluster. Clients can be:
 * <ol>
 * <li>smart: this means that they immediately can send an operation like map.get(key) to the member that owns that
 * specific key.
 * </li>
 * <li>
 * dumb: it will connect to a random member in the cluster and send requests to this member. This member then needs
 * to send the request to the correct member.
 * </li>
 * </ol>
 * For more information see {@link com.hazelcast.client.config.ClientNetworkConfig#setSmartRouting(boolean)}.
 * <p/>
 * <h1>High availability</h1>
 * When the connected cluster member dies, client will automatically switch to another live member.
 */
public final class HazelcastClient {

    static {
        OutOfMemoryErrorDispatcher.setClientHandler(new ClientOutOfMemoryHandler());
    }

    private static final ConcurrentMap<Integer, HazelcastClientProxy> CLIENTS
            = new ConcurrentHashMap<Integer, HazelcastClientProxy>(5);
<<<<<<< HEAD
    private static final ILogger LOGGER = Logger.getLogger(HazelcastClient.class);
    private final ClientProperties clientProperties;
    private final int id = CLIENT_ID.getAndIncrement();
    private final String instanceName;
    private final ClientConfig config;
    private final ThreadGroup threadGroup;
    private final LifecycleServiceImpl lifecycleService;
    private final SerializationService serializationService;
    private final ClientConnectionManager connectionManager;
    private final ClientClusterServiceImpl clusterService;
    private final ClientPartitionServiceImpl partitionService;
    private final ClientInvocationServiceImpl invocationService;
    private final ClientExecutionServiceImpl executionService;
    private final ClientListenerServiceImpl listenerService;
    private final ClientTransactionManager transactionManager;
    private final ProxyManager proxyManager;
    private final ConcurrentMap<String, Object> userContext;
    private final LoadBalancer loadBalancer;
    private final ClientExtension clientExtension;

    private HazelcastClient(ClientConfig config) {
        this.config = config;
        final GroupConfig groupConfig = config.getGroupConfig();
        instanceName = "hz.client_" + id + (groupConfig != null ? "_" + groupConfig.getName() : "");
        clientExtension = createClientInitializer(config.getClassLoader());
        clientExtension.beforeStart(this);

        threadGroup = new ThreadGroup(instanceName);
        lifecycleService = new LifecycleServiceImpl(this);
        clientProperties = new ClientProperties(config);
        serializationService = clientExtension.createSerializationService();
        proxyManager = new ProxyManager(this);
        executionService = initExecutorService();
        transactionManager = new ClientTransactionManager(this);
        LoadBalancer lb = config.getLoadBalancer();
        if (lb == null) {
            lb = new RoundRobinLB();
        }
        loadBalancer = lb;
        connectionManager = createClientConnectionManager();
        clusterService = new ClientClusterServiceImpl(this);
        invocationService = new ClientInvocationServiceImpl(this);
        listenerService = initListenerService();
        userContext = new ConcurrentHashMap<String, Object>();
        proxyManager.init(config);
        partitionService = new ClientPartitionServiceImpl(this);
        clientExtension.afterStart(this);
    }

    private ClientExtension createClientInitializer(ClassLoader classLoader) {
        try {
            String factoryId = ClientExtension.class.getName();
            Iterator<ClientExtension> iter = ServiceLoader.iterator(ClientExtension.class, factoryId, classLoader);
            while (iter.hasNext()) {
                ClientExtension initializer = iter.next();
                if (!(initializer.getClass().equals(DefaultClientExtension.class))) {
                    return initializer;
                }
            }
        } catch (Exception e) {
            throw ExceptionUtil.rethrow(e);
        }
        return new DefaultClientExtension();
    }

    private ClientListenerServiceImpl initListenerService() {
        int eventQueueCapacity = clientProperties.getEventQueueCapacity().getInteger();
        int eventThreadCount = clientProperties.getEventThreadCount().getInteger();
        return new ClientListenerServiceImpl(this, eventThreadCount, eventQueueCapacity);
    }

    private ClientExecutionServiceImpl initExecutorService() {
        return new ClientExecutionServiceImpl(instanceName, threadGroup,
                config.getClassLoader(), config.getExecutorPoolSize());
=======

    // we don't want instances.
    private HazelcastClient() {
>>>>>>> 3da1d16e
    }

    public static HazelcastInstance newHazelcastClient() {
        return newHazelcastClient(new XmlClientConfigBuilder().build());
    }

    public static HazelcastInstance newHazelcastClient(ClientConfig config) {
        if (config == null) {
            config = new XmlClientConfigBuilder().build();
        }

        final ClassLoader tccl = Thread.currentThread().getContextClassLoader();
        HazelcastClientProxy proxy;
        try {
            Thread.currentThread().setContextClassLoader(HazelcastClient.class.getClassLoader());
            final HazelcastClientInstanceImpl client = new HazelcastClientInstanceImpl(config);
            client.start();
            OutOfMemoryErrorDispatcher.register(client);
            proxy = new HazelcastClientProxy(client);
            CLIENTS.put(client.getId(), proxy);
        } finally {
            Thread.currentThread().setContextClassLoader(tccl);
        }
        return proxy;
    }

    /**
     * Gets an immutable collection of all client HazelcastInstances created in this JVM.
     * <p/>
     * In managed environments such as Java EE or OSGi Hazelcast can be loaded by multiple classloaders. Typically you will get
     * at least one classloader per every application deployed. In these cases only the client HazelcastInstances created
     * by the same application will be seen, and instances created by different applications are invisible.
     * <p/>
     * The returned collection is a snapshot of the client HazelcastInstances. So changes to the client HazelcastInstances
     * will not be visible in this collection.
     *
     * @return the collection of client HazelcastInstances
     */
    public static Collection<HazelcastInstance> getAllHazelcastClients() {
        Collection<HazelcastClientProxy> values = CLIENTS.values();
        return Collections.<HazelcastInstance>unmodifiableCollection(new HashSet<HazelcastInstance>(values));
    }

    /**
     * Shuts down all the client HazelcastInstance created in this JVM.
     * <p/>
     * To be more precise it shuts down the HazelcastInstances loaded using the same classloader this HazelcastClient has been
     * loaded with.
     *
     * This method is mostly used for testing purposes.
     *
     * @see #getAllHazelcastClients()
     */
    public static void shutdownAll() {
        for (HazelcastClientProxy proxy : CLIENTS.values()) {
            try {
                proxy.client.shutdown();
            } catch (Exception ignored) {
                EmptyStatement.ignore(ignored);
            }
            proxy.client = null;
        }
        CLIENTS.clear();
    }

<<<<<<< HEAD
    private void start() {
        lifecycleService.setStarted();
        connectionManager.start();
        try {
            clusterService.start();
        } catch (IllegalStateException e) {
            //there was an authentication failure (todo: perhaps use an AuthenticationException
            // ??)
            lifecycleService.shutdown();
            throw e;
        }
        loadBalancer.init(getCluster(), config);
        partitionService.start();
    }

    ClientConnectionManager createClientConnectionManager() {
        final ClientAwsConfig awsConfig = config.getNetworkConfig().getAwsConfig();
        AddressTranslator addressTranslator;
        if (awsConfig != null && awsConfig.isEnabled()) {
            try {
                addressTranslator = new AwsAddressTranslator(awsConfig);
            } catch (NoClassDefFoundError e) {
                LOGGER.log(Level.WARNING, "hazelcast-cloud.jar might be missing!");
                throw e;
            }
        } else {
            addressTranslator = new DefaultAddressTranslator();
        }
        return new ClientConnectionManagerImpl(this, loadBalancer, addressTranslator);
    }

    public Config getConfig() {
        throw new UnsupportedOperationException("Client cannot access cluster config!");
    }

    public ClientProperties getClientProperties() {
        return clientProperties;
    }

    @Override
    public String getName() {
        return instanceName;
    }

    @Override
    public <E> IQueue<E> getQueue(String name) {
        return getDistributedObject(QueueService.SERVICE_NAME, name);
    }

    @Override
    public <E> ITopic<E> getTopic(String name) {
        return getDistributedObject(TopicService.SERVICE_NAME, name);
    }

    @Override
    public <E> ISet<E> getSet(String name) {
        return getDistributedObject(SetService.SERVICE_NAME, name);
    }

    @Override
    public <E> IList<E> getList(String name) {
        return getDistributedObject(ListService.SERVICE_NAME, name);
    }

    @Override
    public <K, V> IMap<K, V> getMap(String name) {
        return getDistributedObject(MapService.SERVICE_NAME, name);
    }

    @Override
    public <K, V> MultiMap<K, V> getMultiMap(String name) {
        return getDistributedObject(MultiMapService.SERVICE_NAME, name);
    }

    @Override
    public <K, V> ReplicatedMap<K, V> getReplicatedMap(String name) {
        return getDistributedObject(ReplicatedMapService.SERVICE_NAME, name);
    }

    @Override
    public JobTracker getJobTracker(String name) {
        return getDistributedObject(MapReduceService.SERVICE_NAME, name);
    }

    @Override
    public ILock getLock(String key) {
        return getDistributedObject(LockServiceImpl.SERVICE_NAME, key);
    }

    @Override
    @Deprecated
    public ILock getLock(Object key) {
        //this method will be deleted in the near future.
        String name = LockProxy.convertToStringKey(key, serializationService);
        return getDistributedObject(LockServiceImpl.SERVICE_NAME, name);
    }

    @Override
    public Cluster getCluster() {
        return new ClientClusterProxy(clusterService);
    }

    @Override
    public Client getLocalEndpoint() {
        return clusterService.getLocalClient();
    }

    @Override
    public IExecutorService getExecutorService(String name) {
        return getDistributedObject(DistributedExecutorService.SERVICE_NAME, name);
    }

    public <T> T executeTransaction(TransactionalTask<T> task) throws TransactionException {
        return transactionManager.executeTransaction(task);
    }

    @Override
    public <T> T executeTransaction(TransactionOptions options, TransactionalTask<T> task) throws TransactionException {
        return transactionManager.executeTransaction(options, task);
    }

    @Override
    public TransactionContext newTransactionContext() {
        return transactionManager.newTransactionContext();
    }

    @Override
    public TransactionContext newTransactionContext(TransactionOptions options) {
        return transactionManager.newTransactionContext(options);
    }

    @Override
    public IdGenerator getIdGenerator(String name) {
        return getDistributedObject(IdGeneratorService.SERVICE_NAME, name);
    }

    @Override
    public IAtomicLong getAtomicLong(String name) {
        return getDistributedObject(AtomicLongService.SERVICE_NAME, name);
    }

    @Override
    public <E> IAtomicReference<E> getAtomicReference(String name) {
        return getDistributedObject(AtomicReferenceService.SERVICE_NAME, name);
    }

    @Override
    public ICountDownLatch getCountDownLatch(String name) {
        return getDistributedObject(CountDownLatchService.SERVICE_NAME, name);
    }

    @Override
    public ISemaphore getSemaphore(String name) {
        return getDistributedObject(SemaphoreService.SERVICE_NAME, name);
    }

    @Override
    public Collection<DistributedObject> getDistributedObjects() {
        try {
            GetDistributedObjectsRequest request = new GetDistributedObjectsRequest();
            final Future<SerializableCollection> future = invocationService.invokeOnRandomTarget(request);
            final SerializableCollection serializableCollection = serializationService.toObject(future.get());
            for (Data data : serializableCollection) {
                final DistributedObjectInfo o = serializationService.toObject(data);
                getDistributedObject(o.getServiceName(), o.getName());
            }
            return (Collection<DistributedObject>) proxyManager.getDistributedObjects();
        } catch (Exception e) {
            throw ExceptionUtil.rethrow(e);
        }
    }

    @Override
    public String addDistributedObjectListener(DistributedObjectListener distributedObjectListener) {
        return proxyManager.addDistributedObjectListener(distributedObjectListener);
    }

    @Override
    public boolean removeDistributedObjectListener(String registrationId) {
        return proxyManager.removeDistributedObjectListener(registrationId);
    }

    @Override
    public PartitionService getPartitionService() {
        return new PartitionServiceProxy(partitionService);
    }

    @Override
    public ClientService getClientService() {
        throw new UnsupportedOperationException();
    }

    @Override
    public LoggingService getLoggingService() {
        throw new UnsupportedOperationException();
    }

    @Override
    public LifecycleService getLifecycleService() {
        return lifecycleService;
    }

    @Override
    @Deprecated
    public <T extends DistributedObject> T getDistributedObject(String serviceName, Object id) {
        if (id instanceof String) {
            return (T) proxyManager.getOrCreateProxy(serviceName, (String) id);
        }
        throw new IllegalArgumentException("'id' must be type of String!");
    }

    @Override
    public <T extends DistributedObject> T getDistributedObject(String serviceName, String name) {
        return (T) proxyManager.getOrCreateProxy(serviceName, name);
    }

    @Override
    public ConcurrentMap<String, Object> getUserContext() {
        return userContext;
    }

    public ClientConfig getClientConfig() {
        return config;
    }

    public SerializationService getSerializationService() {
        return serializationService;
    }

    public ClientConnectionManager getConnectionManager() {
        return connectionManager;
    }

    public ClientClusterService getClientClusterService() {
        return clusterService;
    }

    public ClientExecutionService getClientExecutionService() {
        return executionService;
    }

    public ClientPartitionService getClientPartitionService() {
        return partitionService;
    }

    public ClientInvocationService getInvocationService() {
        return invocationService;
    }

    public ClientListenerService getListenerService() {
        return listenerService;
    }

    public ThreadGroup getThreadGroup() {
        return threadGroup;
    }

    public ClientExtension getClientExtension() {
        return clientExtension;
    }

    @Override
    public void shutdown() {
        getLifecycleService().shutdown();
    }

    void doShutdown() {
        CLIENTS.remove(id);
        proxyManager.destroy();
        executionService.shutdown();
        partitionService.stop();
        clusterService.stop();
        transactionManager.shutdown();
        connectionManager.shutdown();
        invocationService.shutdown();
        listenerService.shutdown();
        serializationService.destroy();
    }

    @Override
    public String toString() {
        final StringBuilder sb = new StringBuilder("HazelcastClient{");
        sb.append("instanceName='").append(instanceName).append('\'');
        sb.append('}');
        return sb.toString();
    }
=======
>>>>>>> 3da1d16e
}<|MERGE_RESOLUTION|>--- conflicted
+++ resolved
@@ -21,57 +21,12 @@
 import com.hazelcast.client.impl.HazelcastClientInstanceImpl;
 import com.hazelcast.client.impl.HazelcastClientProxy;
 import com.hazelcast.core.HazelcastInstance;
-<<<<<<< HEAD
-import com.hazelcast.core.IAtomicLong;
-import com.hazelcast.core.IAtomicReference;
-import com.hazelcast.core.ICountDownLatch;
-import com.hazelcast.core.IExecutorService;
-import com.hazelcast.core.IList;
-import com.hazelcast.core.ILock;
-import com.hazelcast.core.IMap;
-import com.hazelcast.core.IQueue;
-import com.hazelcast.core.ISemaphore;
-import com.hazelcast.core.ISet;
-import com.hazelcast.core.ITopic;
-import com.hazelcast.core.IdGenerator;
-import com.hazelcast.core.LifecycleService;
-import com.hazelcast.core.MultiMap;
-import com.hazelcast.core.PartitionService;
-import com.hazelcast.core.ReplicatedMap;
-import com.hazelcast.executor.impl.DistributedExecutorService;
-import com.hazelcast.instance.OutOfMemoryErrorDispatcher;
-import com.hazelcast.logging.ILogger;
-import com.hazelcast.logging.Logger;
-import com.hazelcast.logging.LoggingService;
-import com.hazelcast.map.impl.MapService;
-import com.hazelcast.mapreduce.JobTracker;
-import com.hazelcast.mapreduce.impl.MapReduceService;
-import com.hazelcast.multimap.impl.MultiMapService;
-import com.hazelcast.nio.serialization.Data;
-import com.hazelcast.nio.serialization.SerializationService;
-import com.hazelcast.queue.impl.QueueService;
-import com.hazelcast.replicatedmap.impl.ReplicatedMapService;
-import com.hazelcast.spi.impl.SerializableCollection;
-import com.hazelcast.topic.impl.TopicService;
-import com.hazelcast.transaction.TransactionContext;
-import com.hazelcast.transaction.TransactionException;
-import com.hazelcast.transaction.TransactionOptions;
-import com.hazelcast.transaction.TransactionalTask;
-import com.hazelcast.util.EmptyStatement;
-import com.hazelcast.util.ExceptionUtil;
-import com.hazelcast.util.ServiceLoader;
-
-import java.util.Collection;
-import java.util.Collections;
-import java.util.Iterator;
-=======
 import com.hazelcast.instance.OutOfMemoryErrorDispatcher;
 import com.hazelcast.util.EmptyStatement;
 
 import java.util.Collection;
 import java.util.Collections;
 import java.util.HashSet;
->>>>>>> 3da1d16e
 import java.util.concurrent.ConcurrentHashMap;
 import java.util.concurrent.ConcurrentMap;
 
@@ -104,86 +59,9 @@
 
     private static final ConcurrentMap<Integer, HazelcastClientProxy> CLIENTS
             = new ConcurrentHashMap<Integer, HazelcastClientProxy>(5);
-<<<<<<< HEAD
-    private static final ILogger LOGGER = Logger.getLogger(HazelcastClient.class);
-    private final ClientProperties clientProperties;
-    private final int id = CLIENT_ID.getAndIncrement();
-    private final String instanceName;
-    private final ClientConfig config;
-    private final ThreadGroup threadGroup;
-    private final LifecycleServiceImpl lifecycleService;
-    private final SerializationService serializationService;
-    private final ClientConnectionManager connectionManager;
-    private final ClientClusterServiceImpl clusterService;
-    private final ClientPartitionServiceImpl partitionService;
-    private final ClientInvocationServiceImpl invocationService;
-    private final ClientExecutionServiceImpl executionService;
-    private final ClientListenerServiceImpl listenerService;
-    private final ClientTransactionManager transactionManager;
-    private final ProxyManager proxyManager;
-    private final ConcurrentMap<String, Object> userContext;
-    private final LoadBalancer loadBalancer;
-    private final ClientExtension clientExtension;
-
-    private HazelcastClient(ClientConfig config) {
-        this.config = config;
-        final GroupConfig groupConfig = config.getGroupConfig();
-        instanceName = "hz.client_" + id + (groupConfig != null ? "_" + groupConfig.getName() : "");
-        clientExtension = createClientInitializer(config.getClassLoader());
-        clientExtension.beforeStart(this);
-
-        threadGroup = new ThreadGroup(instanceName);
-        lifecycleService = new LifecycleServiceImpl(this);
-        clientProperties = new ClientProperties(config);
-        serializationService = clientExtension.createSerializationService();
-        proxyManager = new ProxyManager(this);
-        executionService = initExecutorService();
-        transactionManager = new ClientTransactionManager(this);
-        LoadBalancer lb = config.getLoadBalancer();
-        if (lb == null) {
-            lb = new RoundRobinLB();
-        }
-        loadBalancer = lb;
-        connectionManager = createClientConnectionManager();
-        clusterService = new ClientClusterServiceImpl(this);
-        invocationService = new ClientInvocationServiceImpl(this);
-        listenerService = initListenerService();
-        userContext = new ConcurrentHashMap<String, Object>();
-        proxyManager.init(config);
-        partitionService = new ClientPartitionServiceImpl(this);
-        clientExtension.afterStart(this);
-    }
-
-    private ClientExtension createClientInitializer(ClassLoader classLoader) {
-        try {
-            String factoryId = ClientExtension.class.getName();
-            Iterator<ClientExtension> iter = ServiceLoader.iterator(ClientExtension.class, factoryId, classLoader);
-            while (iter.hasNext()) {
-                ClientExtension initializer = iter.next();
-                if (!(initializer.getClass().equals(DefaultClientExtension.class))) {
-                    return initializer;
-                }
-            }
-        } catch (Exception e) {
-            throw ExceptionUtil.rethrow(e);
-        }
-        return new DefaultClientExtension();
-    }
-
-    private ClientListenerServiceImpl initListenerService() {
-        int eventQueueCapacity = clientProperties.getEventQueueCapacity().getInteger();
-        int eventThreadCount = clientProperties.getEventThreadCount().getInteger();
-        return new ClientListenerServiceImpl(this, eventThreadCount, eventQueueCapacity);
-    }
-
-    private ClientExecutionServiceImpl initExecutorService() {
-        return new ClientExecutionServiceImpl(instanceName, threadGroup,
-                config.getClassLoader(), config.getExecutorPoolSize());
-=======
 
     // we don't want instances.
     private HazelcastClient() {
->>>>>>> 3da1d16e
     }
 
     public static HazelcastInstance newHazelcastClient() {
@@ -249,293 +127,4 @@
         CLIENTS.clear();
     }
 
-<<<<<<< HEAD
-    private void start() {
-        lifecycleService.setStarted();
-        connectionManager.start();
-        try {
-            clusterService.start();
-        } catch (IllegalStateException e) {
-            //there was an authentication failure (todo: perhaps use an AuthenticationException
-            // ??)
-            lifecycleService.shutdown();
-            throw e;
-        }
-        loadBalancer.init(getCluster(), config);
-        partitionService.start();
-    }
-
-    ClientConnectionManager createClientConnectionManager() {
-        final ClientAwsConfig awsConfig = config.getNetworkConfig().getAwsConfig();
-        AddressTranslator addressTranslator;
-        if (awsConfig != null && awsConfig.isEnabled()) {
-            try {
-                addressTranslator = new AwsAddressTranslator(awsConfig);
-            } catch (NoClassDefFoundError e) {
-                LOGGER.log(Level.WARNING, "hazelcast-cloud.jar might be missing!");
-                throw e;
-            }
-        } else {
-            addressTranslator = new DefaultAddressTranslator();
-        }
-        return new ClientConnectionManagerImpl(this, loadBalancer, addressTranslator);
-    }
-
-    public Config getConfig() {
-        throw new UnsupportedOperationException("Client cannot access cluster config!");
-    }
-
-    public ClientProperties getClientProperties() {
-        return clientProperties;
-    }
-
-    @Override
-    public String getName() {
-        return instanceName;
-    }
-
-    @Override
-    public <E> IQueue<E> getQueue(String name) {
-        return getDistributedObject(QueueService.SERVICE_NAME, name);
-    }
-
-    @Override
-    public <E> ITopic<E> getTopic(String name) {
-        return getDistributedObject(TopicService.SERVICE_NAME, name);
-    }
-
-    @Override
-    public <E> ISet<E> getSet(String name) {
-        return getDistributedObject(SetService.SERVICE_NAME, name);
-    }
-
-    @Override
-    public <E> IList<E> getList(String name) {
-        return getDistributedObject(ListService.SERVICE_NAME, name);
-    }
-
-    @Override
-    public <K, V> IMap<K, V> getMap(String name) {
-        return getDistributedObject(MapService.SERVICE_NAME, name);
-    }
-
-    @Override
-    public <K, V> MultiMap<K, V> getMultiMap(String name) {
-        return getDistributedObject(MultiMapService.SERVICE_NAME, name);
-    }
-
-    @Override
-    public <K, V> ReplicatedMap<K, V> getReplicatedMap(String name) {
-        return getDistributedObject(ReplicatedMapService.SERVICE_NAME, name);
-    }
-
-    @Override
-    public JobTracker getJobTracker(String name) {
-        return getDistributedObject(MapReduceService.SERVICE_NAME, name);
-    }
-
-    @Override
-    public ILock getLock(String key) {
-        return getDistributedObject(LockServiceImpl.SERVICE_NAME, key);
-    }
-
-    @Override
-    @Deprecated
-    public ILock getLock(Object key) {
-        //this method will be deleted in the near future.
-        String name = LockProxy.convertToStringKey(key, serializationService);
-        return getDistributedObject(LockServiceImpl.SERVICE_NAME, name);
-    }
-
-    @Override
-    public Cluster getCluster() {
-        return new ClientClusterProxy(clusterService);
-    }
-
-    @Override
-    public Client getLocalEndpoint() {
-        return clusterService.getLocalClient();
-    }
-
-    @Override
-    public IExecutorService getExecutorService(String name) {
-        return getDistributedObject(DistributedExecutorService.SERVICE_NAME, name);
-    }
-
-    public <T> T executeTransaction(TransactionalTask<T> task) throws TransactionException {
-        return transactionManager.executeTransaction(task);
-    }
-
-    @Override
-    public <T> T executeTransaction(TransactionOptions options, TransactionalTask<T> task) throws TransactionException {
-        return transactionManager.executeTransaction(options, task);
-    }
-
-    @Override
-    public TransactionContext newTransactionContext() {
-        return transactionManager.newTransactionContext();
-    }
-
-    @Override
-    public TransactionContext newTransactionContext(TransactionOptions options) {
-        return transactionManager.newTransactionContext(options);
-    }
-
-    @Override
-    public IdGenerator getIdGenerator(String name) {
-        return getDistributedObject(IdGeneratorService.SERVICE_NAME, name);
-    }
-
-    @Override
-    public IAtomicLong getAtomicLong(String name) {
-        return getDistributedObject(AtomicLongService.SERVICE_NAME, name);
-    }
-
-    @Override
-    public <E> IAtomicReference<E> getAtomicReference(String name) {
-        return getDistributedObject(AtomicReferenceService.SERVICE_NAME, name);
-    }
-
-    @Override
-    public ICountDownLatch getCountDownLatch(String name) {
-        return getDistributedObject(CountDownLatchService.SERVICE_NAME, name);
-    }
-
-    @Override
-    public ISemaphore getSemaphore(String name) {
-        return getDistributedObject(SemaphoreService.SERVICE_NAME, name);
-    }
-
-    @Override
-    public Collection<DistributedObject> getDistributedObjects() {
-        try {
-            GetDistributedObjectsRequest request = new GetDistributedObjectsRequest();
-            final Future<SerializableCollection> future = invocationService.invokeOnRandomTarget(request);
-            final SerializableCollection serializableCollection = serializationService.toObject(future.get());
-            for (Data data : serializableCollection) {
-                final DistributedObjectInfo o = serializationService.toObject(data);
-                getDistributedObject(o.getServiceName(), o.getName());
-            }
-            return (Collection<DistributedObject>) proxyManager.getDistributedObjects();
-        } catch (Exception e) {
-            throw ExceptionUtil.rethrow(e);
-        }
-    }
-
-    @Override
-    public String addDistributedObjectListener(DistributedObjectListener distributedObjectListener) {
-        return proxyManager.addDistributedObjectListener(distributedObjectListener);
-    }
-
-    @Override
-    public boolean removeDistributedObjectListener(String registrationId) {
-        return proxyManager.removeDistributedObjectListener(registrationId);
-    }
-
-    @Override
-    public PartitionService getPartitionService() {
-        return new PartitionServiceProxy(partitionService);
-    }
-
-    @Override
-    public ClientService getClientService() {
-        throw new UnsupportedOperationException();
-    }
-
-    @Override
-    public LoggingService getLoggingService() {
-        throw new UnsupportedOperationException();
-    }
-
-    @Override
-    public LifecycleService getLifecycleService() {
-        return lifecycleService;
-    }
-
-    @Override
-    @Deprecated
-    public <T extends DistributedObject> T getDistributedObject(String serviceName, Object id) {
-        if (id instanceof String) {
-            return (T) proxyManager.getOrCreateProxy(serviceName, (String) id);
-        }
-        throw new IllegalArgumentException("'id' must be type of String!");
-    }
-
-    @Override
-    public <T extends DistributedObject> T getDistributedObject(String serviceName, String name) {
-        return (T) proxyManager.getOrCreateProxy(serviceName, name);
-    }
-
-    @Override
-    public ConcurrentMap<String, Object> getUserContext() {
-        return userContext;
-    }
-
-    public ClientConfig getClientConfig() {
-        return config;
-    }
-
-    public SerializationService getSerializationService() {
-        return serializationService;
-    }
-
-    public ClientConnectionManager getConnectionManager() {
-        return connectionManager;
-    }
-
-    public ClientClusterService getClientClusterService() {
-        return clusterService;
-    }
-
-    public ClientExecutionService getClientExecutionService() {
-        return executionService;
-    }
-
-    public ClientPartitionService getClientPartitionService() {
-        return partitionService;
-    }
-
-    public ClientInvocationService getInvocationService() {
-        return invocationService;
-    }
-
-    public ClientListenerService getListenerService() {
-        return listenerService;
-    }
-
-    public ThreadGroup getThreadGroup() {
-        return threadGroup;
-    }
-
-    public ClientExtension getClientExtension() {
-        return clientExtension;
-    }
-
-    @Override
-    public void shutdown() {
-        getLifecycleService().shutdown();
-    }
-
-    void doShutdown() {
-        CLIENTS.remove(id);
-        proxyManager.destroy();
-        executionService.shutdown();
-        partitionService.stop();
-        clusterService.stop();
-        transactionManager.shutdown();
-        connectionManager.shutdown();
-        invocationService.shutdown();
-        listenerService.shutdown();
-        serializationService.destroy();
-    }
-
-    @Override
-    public String toString() {
-        final StringBuilder sb = new StringBuilder("HazelcastClient{");
-        sb.append("instanceName='").append(instanceName).append('\'');
-        sb.append('}');
-        return sb.toString();
-    }
-=======
->>>>>>> 3da1d16e
 }