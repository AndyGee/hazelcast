--- conflicted
+++ resolved
@@ -177,36 +177,6 @@
     public void createCacheConfigOnAllNodes() {
         final String CACHE_NAME = "myCache";
 
-<<<<<<< HEAD
-        Config config = new Config();
-        CacheSimpleConfig cacheConfig = new CacheSimpleConfig().setName(CACHE_NAME);
-        config.addCacheConfig(cacheConfig);
-
-        // Create servers with configured caches
-        HazelcastInstance server1 = Hazelcast.newHazelcastInstance(config);
-        HazelcastInstance server2 = Hazelcast.newHazelcastInstance(config);
-
-        // Create the hazelcast client instance
-        HazelcastInstance client = HazelcastClient.newHazelcastClient();
-
-        // Create the client cache manager
-        HazelcastClientCachingProvider cachingProvider = HazelcastClientCachingProvider.createCachingProvider(client);
-        CacheManager cacheManager = cachingProvider.getCacheManager();
-
-        Cache<String, String> cache = cacheManager.getCache(CACHE_NAME);
-
-        assertNotNull(cache);
-
-        // First attempt to use the cache will trigger to create its record store
-        for (int i = 0; i < 10; i++) {
-            cache.put(String.valueOf(i), String.valueOf(i));
-        }
-
-        client.shutdown();
-
-        server1.shutdown();
-        server2.shutdown();
-=======
         HazelcastInstance client = null;
         HazelcastInstance server1 = null;
         HazelcastInstance server2 = null;
@@ -264,7 +234,6 @@
     private ICacheService getCacheService(HazelcastInstance instance) {
         Node node = TestUtil.getNode(instance);
         return node.getNodeEngine().getService(ICacheService.SERVICE_NAME);
->>>>>>> c9c23878
     }
 
 }