--- conflicted
+++ resolved
@@ -194,10 +194,6 @@
     <suppress checks="JavadocType" files="com.hazelcast.client.impl[\\/]"/>
     <suppress checks="JavadocMethod" files="com.hazelcast.client.impl[\\/]"/>
 
-<<<<<<< HEAD
-    <suppress checks="ClassFanOutComplexity" files="com.hazelcast.client.cache.impl.AbstractClientInternalCacheProxy"/>
-
-=======
     <!--CLIENT PROTOCOL-->
     <!--TODO: we will refactor these External utils-->
     <suppress checks="" files="com.hazelcast.client.impl.protocol.util[\\/]"/>
@@ -205,7 +201,13 @@
     <!--Parameters class are gonna be auto generated-->
     <suppress checks="" files="com.hazelcast.client.impl.protocol.map.*Parameters"/>
     <suppress checks="" files="com.hazelcast.client.impl.protocol.*Parameters"/>
->>>>>>> cbd46087
+
+    <suppress checks="JavadocMethod" files="com.hazelcast.client.impl[\\/]"/>
+    <suppress checks="JavadocType" files="com.hazelcast.client.impl[\\/]"/>
+    <suppress checks="JavadocMethod" files="com.hazelcast.client.impl[\\/]"/>
+
+    <suppress checks="ClassFanOutComplexity" files="com.hazelcast.client.cache.impl.AbstractClientInternalCacheProxy"/>
+
 
     <!-- Monitor -->
     <suppress checks="JavadocMethod" files="com.hazelcast.monitor[\\/]"/>
